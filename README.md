--- conflicted
+++ resolved
@@ -22,13 +22,9 @@
 ✅ **Codebase Pattern Analysis** - Understands your project's conventions and architecture  
 ✅ **Custom Rules** - Define project-specific review guidelines  
 ✅ **Interactive Commands** - Trigger focused reviews with `@codebunny` mentions  
-<<<<<<< HEAD
-✅ **Sticky Progress Comments** - Single updating comment instead of spam  
 ✅ **Review History Tracking** - Persistent review summaries in `.contributor/reviews/`  
 ✅ **Approval State Monitoring** - Track how often PRs go in/out of approval  
-=======
 ✅ **Sticky Comments** - Updates existing review comments within 1 hour to reduce PR noise  
->>>>>>> 7b7413cc
 ✅ **Privacy-First** - Runs in your GitHub Actions, your code never leaves your repo  
 ✅ **Bring Your Own Key** - Use Continue's Hub or [BYOK](https://docs.continue.dev/guides/understanding-configs) for full control  
 
